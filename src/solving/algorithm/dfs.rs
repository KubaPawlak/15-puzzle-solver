use crate::board::{Board, BoardMove, OwnedBoard};
use std::fmt::{Display, Formatter};

<<<<<<< HEAD
use crate::board::{Board, BoardMove, OwnedBoard};
use crate::solving::algorithm::{util, Solver, SolvingError};
use crate::solving::is_solvable;
use crate::solving::movegen::MoveGenerator;
=======
use crate::solving::algorithm::{Solver, SolvingError};
use crate::solving::is_solvable;
use crate::solving::movegen::{MoveGenerator, MoveSequence};
use crate::solving::visited::VisitedPositions;
>>>>>>> 961d8da9

pub struct DFSSolver {
    visited_positions: VisitedPositions<OwnedBoard>,
    move_generator: MoveGenerator,
    current_path: Vec<BoardMove>,
    board: OwnedBoard,
}

#[derive(Debug)]
enum DFSError {
    /// Solver visits the state it has already visited before
    StateAlreadyVisited,
    /// Solver reached max depth of the search tree
    MaxDepthReached,
    /// All of the moves possible from this position yielded an error
    StateExhausted,
}

impl Display for DFSError {
    fn fmt(&self, f: &mut Formatter<'_>) -> std::fmt::Result {
        match self {
            DFSError::StateAlreadyVisited => write!(f, "Solver has already visited this state"),
            DFSError::MaxDepthReached => write!(f, "Solver reached max depth of the search tree"),
            DFSError::StateExhausted => write!(
                f,
                "None of the moves from this position results in a solution"
            ),
        }
    }
}

impl std::error::Error for DFSError {}

impl From<DFSError> for SolvingError {
    fn from(value: DFSError) -> Self {
        Self::AlgorithmError(Box::new(value))
    }
}

impl DFSSolver {
    #[must_use]
    pub fn new(board: OwnedBoard, move_generator: MoveGenerator) -> Self {
        Self {
            board,
            visited_positions: VisitedPositions::new(),
            move_generator,
            current_path: vec![],
        }
    }

    fn perform_iteration(
        &mut self,
        current_depth: usize,
        max_depth: Option<usize>,
    ) -> Result<(), DFSError> {
        if self.board.is_solved() {
            return Ok(());
        }
        if self.visited_positions.is_visited(&self.board) {
            return Err(DFSError::StateAlreadyVisited);
        }
        self.visited_positions.mark_visited(self.board.clone());

        if let Some(max_depth) = max_depth {
            if current_depth >= max_depth {
                return Err(DFSError::MaxDepthReached);
            }
        }

        for next_move in self
            .move_generator
            .generate_moves(&self.board, self.current_path.last().copied())
        {
            util::apply_move_sequence(&mut self.board, &mut self.current_path, next_move);
            if self._call_recursive(current_depth + 1, max_depth).is_ok() {
                return Ok(());
            }
            util::undo_move_sequence(&mut self.board, &mut self.current_path, next_move);
        }

        Err(DFSError::StateExhausted)
    }

    fn _call_recursive(
        &mut self,
        current_depth: usize,
        max_depth: Option<usize>,
    ) -> Result<(), DFSError> {
        const STACK_RED_ZONE: usize = 64 * 1024;
        #[cfg(feature = "stack-expansion")]
        {
            // If we have less than `STACK_RED_ZONE` stack remaining, we allocate 4MB for a new stack
            stacker::maybe_grow(STACK_RED_ZONE, 4 * 1024 * 1024, || {
                self.perform_iteration(current_depth + 1, max_depth)
            })
        }
        #[cfg(not(feature = "stack-expansion"))]
        {
            if let Some(remaining) = stacker::remaining_stack() {
                // If we have less than `STACK_RED_ZONE` stack remaining, we must backtrack to avoid stack overflow
                if remaining < STACK_RED_ZONE {
                    log::debug!("DFS reached stack limit at depth {current_depth}, backtracking");
                    return Err(DFSError::MaxDepthReached);
                }
            }
            self.perform_iteration(current_depth + 1, max_depth)
        }
    }
}

impl Solver for DFSSolver {
    fn solve(mut self: Box<Self>) -> Result<Vec<BoardMove>, SolvingError> {
        if !is_solvable(&self.board) {
            return Err(SolvingError::UnsolvableBoard);
        }

        self.perform_iteration(0, None)?;

        Ok(self.current_path)
    }
}

pub struct IncrementalDFSSolver {
    dfs_solver: DFSSolver,
}

impl IncrementalDFSSolver {
    #[must_use]
    pub fn new(board: OwnedBoard, move_generator: MoveGenerator) -> Self {
        Self {
            dfs_solver: DFSSolver::new(board, move_generator),
        }
    }
}

impl Solver for IncrementalDFSSolver {
    fn solve(mut self: Box<Self>) -> Result<Vec<BoardMove>, SolvingError> {
        if !is_solvable(&self.dfs_solver.board) {
            return Err(SolvingError::UnsolvableBoard);
        }

        let mut max_depth = 1;
        while self
            .dfs_solver
            .perform_iteration(0, Some(max_depth))
            .is_err()
        {
            max_depth += 1;
            log::trace!("Increasing DFS depth to {max_depth}");
            self.dfs_solver.visited_positions.clear();
        }

        Ok(self.dfs_solver.current_path)
    }
}

#[cfg(test)]
mod test {
    use crate::board::{Board, OwnedBoard};
    use crate::solving::parity::Parity;

    use super::*;

    #[test]
    fn does_backtrack_when_setting_was_already_found() {
        use crate::board::BoardMove::*;
        let board_str = r#"4 4
1  2  3  4
5  6  0  8
9  10 7  12
13 14 11 15
"#;
        let board: OwnedBoard = board_str.parse().unwrap();

        // odd parity is required so that only 1 move ahead is considered
        assert_eq!(
            crate::solving::parity::required_moves_parity(&board),
            Parity::Odd
        );

        let mut solver = DFSSolver {
            board,
            visited_positions: VisitedPositions::new(),
            move_generator: MoveGenerator::default(),
            current_path: vec![],
        };

        for m in [Up, Down, Left, Right] {
            solver.board.exec_move(m);
            solver.visited_positions.mark_visited(solver.board.clone());
            solver.board.exec_move(m.opposite());
        }

        // at this point visited contains all the possible board positions that can be reached from the current state
        // therefore, it is expected that `perform_iteration` will return Err
        let result = solver.perform_iteration(0, None);

        assert!(result.is_err())
    }
}<|MERGE_RESOLUTION|>--- conflicted
+++ resolved
@@ -1,17 +1,10 @@
 use crate::board::{Board, BoardMove, OwnedBoard};
 use std::fmt::{Display, Formatter};
 
-<<<<<<< HEAD
-use crate::board::{Board, BoardMove, OwnedBoard};
-use crate::solving::algorithm::{util, Solver, SolvingError};
-use crate::solving::is_solvable;
-use crate::solving::movegen::MoveGenerator;
-=======
 use crate::solving::algorithm::{Solver, SolvingError};
 use crate::solving::is_solvable;
 use crate::solving::movegen::{MoveGenerator, MoveSequence};
 use crate::solving::visited::VisitedPositions;
->>>>>>> 961d8da9
 
 pub struct DFSSolver {
     visited_positions: VisitedPositions<OwnedBoard>,
@@ -85,11 +78,11 @@
             .move_generator
             .generate_moves(&self.board, self.current_path.last().copied())
         {
-            util::apply_move_sequence(&mut self.board, &mut self.current_path, next_move);
+            self.exec_move_sequence(&next_move);
             if self._call_recursive(current_depth + 1, max_depth).is_ok() {
                 return Ok(());
             }
-            util::undo_move_sequence(&mut self.board, &mut self.current_path, next_move);
+            self.undo_move_sequence(&next_move);
         }
 
         Err(DFSError::StateExhausted)
@@ -118,6 +111,36 @@
                 }
             }
             self.perform_iteration(current_depth + 1, max_depth)
+        }
+    }
+
+    fn exec_move_sequence(&mut self, move_sequence: &MoveSequence) {
+        match *move_sequence {
+            MoveSequence::Single(m) => {
+                self.board.exec_move(m);
+                self.current_path.push(m);
+            }
+            MoveSequence::Double(fst, snd) => {
+                self.board.exec_move(fst);
+                self.board.exec_move(snd);
+                self.current_path.push(fst);
+                self.current_path.push(snd);
+            }
+        }
+    }
+
+    fn undo_move_sequence(&mut self, move_sequence: &MoveSequence) {
+        match move_sequence {
+            MoveSequence::Single(m) => {
+                self.board.exec_move(m.opposite());
+                self.current_path.pop();
+            }
+            MoveSequence::Double(fst, snd) => {
+                self.board.exec_move(snd.opposite());
+                self.board.exec_move(fst.opposite());
+                self.current_path.pop();
+                self.current_path.pop();
+            }
         }
     }
 }
