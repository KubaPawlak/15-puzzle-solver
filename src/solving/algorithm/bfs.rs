use std::collections::{HashSet, VecDeque};

use crate::board::{Board, BoardMove, OwnedBoard};
use crate::solving::algorithm::Solver;
use crate::solving::is_solvable;
use crate::solving::movegen::{MoveGenerator, MoveSequence};

pub struct BFSSolver {
    visited: HashSet<OwnedBoard>,
    move_generator: MoveGenerator,
    queue: VecDeque<(OwnedBoard, Vec<BoardMove>)>,
}

impl BFSSolver {
    pub fn new(board: OwnedBoard, move_generator: MoveGenerator) -> Self {
        let mut queue = VecDeque::new();
        if is_solvable(&board) {
            queue.push_back((board, vec![]))
        }
        Self {
            visited: HashSet::new(),
            move_generator,
            queue,
        }
    }

    fn apply_move_sequence(
        board: &mut OwnedBoard,
        path: &mut Vec<BoardMove>,
        move_sequence: &MoveSequence,
    ) {
        match *move_sequence {
            MoveSequence::Single(m) => {
                board.exec_move(m);
                path.push(m);
            }
            MoveSequence::Double(fst, snd) => {
                board.exec_move(fst);
                board.exec_move(snd);
                path.push(fst);
                path.push(snd);
            }
        }
    }

    fn bfs_iteration(
        &mut self,
        current_board: OwnedBoard,
        current_path: Vec<BoardMove>,
    ) -> Option<Vec<BoardMove>> {
        //let (current_board, current_path) = self.queue.pop_front()?;
        if current_board.is_solved() {
            //self.queue.clear();
            //self.queue.push_back((current_board, current_path));
            return Some(current_path);
        }

        if self.visited.contains(&current_board) {
            return None;
        }

        self.visited.insert(current_board.clone());

        for next_move in self.move_generator.generate_moves(&current_board, None) {
            let mut new_board = current_board.clone();
            let mut new_path = current_path.clone();
            Self::apply_move_sequence(&mut new_board, &mut new_path, &next_move);
            self.queue.push_back((new_board, new_path));
        }

        None
    }
}

impl Solver for BFSSolver {
<<<<<<< HEAD
    fn solve(mut self: Box<Self>) -> Result<Vec<BoardMove>, ()> {
        if !is_solvable(&self.board) {
            return Err(());
=======
    fn solve(mut self) -> Result<Vec<BoardMove>, ()> {
        while let Some((board, path)) = self.queue.pop_front() {
            if let Some(result) = self.bfs_iteration(board, path) {
                return Ok(result);
            }
>>>>>>> a088aec1
        }
        Err(())
    }
}<|MERGE_RESOLUTION|>--- conflicted
+++ resolved
@@ -73,17 +73,11 @@
 }
 
 impl Solver for BFSSolver {
-<<<<<<< HEAD
     fn solve(mut self: Box<Self>) -> Result<Vec<BoardMove>, ()> {
-        if !is_solvable(&self.board) {
-            return Err(());
-=======
-    fn solve(mut self) -> Result<Vec<BoardMove>, ()> {
         while let Some((board, path)) = self.queue.pop_front() {
             if let Some(result) = self.bfs_iteration(board, path) {
                 return Ok(result);
             }
->>>>>>> a088aec1
         }
         Err(())
     }
