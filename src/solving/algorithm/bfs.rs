--- conflicted
+++ resolved
@@ -1,14 +1,10 @@
 use std::collections::VecDeque;
 
 use crate::board::{Board, BoardMove, OwnedBoard};
-use crate::solving::algorithm::{util, Solver, SolvingError};
+use crate::solving::algorithm::{Solver, SolvingError};
 use crate::solving::is_solvable;
-<<<<<<< HEAD
-use crate::solving::movegen::MoveGenerator;
-=======
 use crate::solving::movegen::{MoveGenerator, MoveSequence};
 use crate::solving::visited::VisitedPositions;
->>>>>>> 961d8da9
 
 pub struct BFSSolver {
     visited_positions: VisitedPositions<OwnedBoard>,
@@ -27,6 +23,25 @@
             visited_positions: VisitedPositions::new(),
             move_generator,
             queue,
+        }
+    }
+
+    fn apply_move_sequence(
+        board: &mut OwnedBoard,
+        path: &mut Vec<BoardMove>,
+        move_sequence: &MoveSequence,
+    ) {
+        match *move_sequence {
+            MoveSequence::Single(m) => {
+                board.exec_move(m);
+                path.push(m);
+            }
+            MoveSequence::Double(fst, snd) => {
+                board.exec_move(fst);
+                board.exec_move(snd);
+                path.push(fst);
+                path.push(snd);
+            }
         }
     }
 
@@ -49,15 +64,9 @@
 
         for next_move in self.move_generator.generate_moves(current_board, None) {
             let mut new_board = current_board.clone();
-<<<<<<< HEAD
-            let mut new_path = current_path.clone();
-            util::apply_move_sequence(&mut new_board, &mut new_path, next_move);
-            self.queue.push_back((new_board, new_path));
-=======
             let mut new_path = current_path.to_vec();
             Self::apply_move_sequence(&mut new_board, &mut new_path, &next_move);
             new_elements.push((new_board, new_path));
->>>>>>> 961d8da9
         }
 
         self.queue.extend(new_elements);
